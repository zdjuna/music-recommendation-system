--- conflicted
+++ resolved
@@ -225,25 +225,6 @@
         if mood_fig:
             st.plotly_chart(mood_fig, use_container_width=True)
 
-<<<<<<< HEAD
-@st.cache_data(ttl=1800)  # Cache for 30 minutes
-def create_yearly_evolution_chart(patterns: Dict) -> go.Figure:
-    """Create year-over-year evolution chart"""
-    yearly_evolution = patterns.get('yearly_evolution', {})
-    yearly_stats = yearly_evolution.get('yearly_stats', {})
-    
-    if not yearly_stats:
-        return go.Figure()
-    
-    years = list(yearly_stats.keys())
-    plays = [stats['total_plays'] for stats in yearly_stats.values()]
-    artists = [stats['unique_artists'] for stats in yearly_stats.values()]
-    diversity = [stats['artist_diversity'] for stats in yearly_stats.values()]
-    
-    fig = make_subplots(
-        rows=2, cols=2,
-        subplot_titles=('Total Plays', 'Unique Artists', 'Artist Diversity', 'Year-over-Year Changes'),
-=======
 @st.cache_data(ttl=1800)
 def create_yearly_evolution_chart(patterns: Dict) -> go.Figure:
     """Create year-over-year evolution chart"""
@@ -261,47 +242,23 @@
         rows=2, cols=2,
         subplot_titles=('Total Scrobbles by Year', 'Unique Artists by Year', 
                        'Artist Diversity Index', 'Discovery Rate by Year'),
->>>>>>> 0726c104
         specs=[[{"secondary_y": False}, {"secondary_y": False}],
                [{"secondary_y": False}, {"secondary_y": False}]]
     )
     
     fig.add_trace(
-<<<<<<< HEAD
-        go.Scatter(x=years, y=plays, mode='lines+markers', name='Total Plays', line=dict(color='#667eea')),
-=======
         go.Scatter(x=years, y=scrobbles, mode='lines+markers', name='Scrobbles',
                   line=dict(color='#667eea', width=3), marker=dict(size=8)),
->>>>>>> 0726c104
         row=1, col=1
     )
     
     fig.add_trace(
-<<<<<<< HEAD
-        go.Scatter(x=years, y=artists, mode='lines+markers', name='Unique Artists', line=dict(color='#764ba2')),
-=======
         go.Scatter(x=years, y=artists, mode='lines+markers', name='Artists',
                   line=dict(color='#e74c3c', width=3), marker=dict(size=8)),
->>>>>>> 0726c104
         row=1, col=2
     )
     
     fig.add_trace(
-<<<<<<< HEAD
-        go.Scatter(x=years, y=diversity, mode='lines+markers', name='Artist Diversity', line=dict(color='#e74c3c')),
-        row=2, col=1
-    )
-    
-    yoy_changes = yearly_evolution.get('year_over_year_changes', {})
-    if yoy_changes:
-        periods = list(yoy_changes.keys())
-        plays_changes = [change['plays_change'] for change in yoy_changes.values()]
-        
-        fig.add_trace(
-            go.Bar(x=periods, y=plays_changes, name='Plays Change %', marker_color='#f39c12'),
-            row=2, col=2
-        )
-=======
         go.Scatter(x=years, y=diversity, mode='lines+markers', name='Diversity',
                   line=dict(color='#2ecc71', width=3), marker=dict(size=8)),
         row=2, col=1
@@ -313,7 +270,6 @@
                   line=dict(color='#f39c12', width=3), marker=dict(size=8)),
         row=2, col=2
     )
->>>>>>> 0726c104
     
     fig.update_layout(
         title="📈 Your Musical Evolution Over Time",
@@ -324,63 +280,16 @@
     
     return fig
 
-<<<<<<< HEAD
-@st.cache_data(ttl=1800)  # Cache for 30 minutes
-def create_musical_phases_timeline(patterns: Dict) -> go.Figure:
-    """Create musical phases timeline visualization"""
-    yearly_evolution = patterns.get('yearly_evolution', {})
-    musical_phases = yearly_evolution.get('musical_phases', [])
-    
-    if not musical_phases:
-=======
 @st.cache_data(ttl=1800)
 def create_musical_phases_chart(patterns: Dict) -> go.Figure:
     """Create musical phases timeline chart"""
     phases_data = patterns.get('musical_phases', {}).get('phases', [])
     
     if not phases_data:
->>>>>>> 0726c104
         return go.Figure()
     
     fig = go.Figure()
     
-<<<<<<< HEAD
-    colors = ['#667eea', '#764ba2', '#e74c3c', '#f39c12', '#27ae60', '#8e44ad']
-    
-    for i, phase in enumerate(musical_phases):
-        start_period = phase['start_period']
-        end_period = phase['end_period']
-        characteristics = phase['characteristics']
-        
-        start_year, start_quarter = start_period.split('-Q')
-        end_year, end_quarter = end_period.split('-Q')
-        
-        start_date = f"{start_year}-{int(start_quarter)*3-2:02d}-01"
-        end_date = f"{end_year}-{int(end_quarter)*3:02d}-28"
-        
-        fig.add_trace(go.Scatter(
-            x=[start_date, end_date],
-            y=[i, i],
-            mode='lines+markers',
-            name=f'Phase {i+1}',
-            line=dict(color=colors[i % len(colors)], width=8),
-            marker=dict(size=10),
-            hovertemplate=f"<b>Phase {i+1}</b><br>" +
-                         f"Period: {start_period} to {end_period}<br>" +
-                         f"Avg Plays: {characteristics.get('total_plays', 0)}<br>" +
-                         f"Discovery Rate: {characteristics.get('discovery_rate', 0):.2f}<br>" +
-                         "<extra></extra>"
-        ))
-    
-    fig.update_layout(
-        title="🎭 Your Musical Phases Timeline",
-        xaxis_title="Time Period",
-        yaxis_title="Musical Phase",
-        height=400,
-        font=dict(family="Arial", size=12),
-        yaxis=dict(tickmode='array', tickvals=list(range(len(musical_phases))), 
-                  ticktext=[f'Phase {i+1}' for i in range(len(musical_phases))])
-=======
     colors = {'Exploration Phase': '#e74c3c', 'Focused Phase': '#3498db', 
              'Intensive Phase': '#f39c12', 'Stable Phase': '#2ecc71'}
     
@@ -435,7 +344,6 @@
         yaxis_title="Year",
         font=dict(family="Arial", size=12),
         height=500
->>>>>>> 0726c104
     )
     
     return fig