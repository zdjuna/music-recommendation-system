--- conflicted
+++ resolved
@@ -86,14 +86,10 @@
             'listening_intensity': self.analyze_listening_intensity(),
             'repetition': self.analyze_repetition_patterns(),
             'seasonal': self.analyze_seasonal_patterns(),
-<<<<<<< HEAD
-            'summary_stats': self.get_summary_statistics(),
-            'musical_phases': self.analyze_musical_phases(),
-            'year_over_year_evolution': self.analyze_year_over_year_evolution()
-=======
             'yearly_evolution': self.analyze_yearly_evolution(),
+            'enhanced_musical_phases': self.analyze_musical_phases(),
+            'year_over_year_evolution': self.analyze_year_over_year_evolution(),
             'summary_stats': self.get_summary_statistics()
->>>>>>> 586c29f0
         }
         
         logger.info("Pattern analysis complete")
@@ -461,8 +457,7 @@
             else:
                 insights['artist_style'] = "You're loyal to your favorite artists and dive deep into their catalogs"
         
-<<<<<<< HEAD
-        return insights   
+        return insights
     
     def analyze_musical_phases(self) -> Dict:
         """Detect musical phases based on listening pattern changes"""
@@ -639,9 +634,7 @@
             'pattern': pattern,
             'stability': stability,
             'trend_distribution': dict(trend_counts)
-        }    
-=======
-        return insights
+        }
     
     def analyze_yearly_evolution(self) -> Dict:
         """Analyze year-over-year changes in listening patterns."""
@@ -689,7 +682,7 @@
         
         for quarter in sorted(self.data['year_quarter'].unique()):
             quarter_data = self.data[self.data['year_quarter'] == quarter]
-            if len(quarter_data) < 10:  # Skip quarters with too little data
+            if len(quarter_data) < 10:
                 continue
                 
             stats = {
@@ -743,9 +736,8 @@
     
     def _estimate_genres(self, data) -> List[str]:
         """Estimate genres based on artist patterns (placeholder)."""
-        # This is a simplified genre estimation
         top_artists = data['artist'].value_counts().head(3).index.tolist()
-        return top_artists  # Placeholder
+        return top_artists
     
     def _calculate_avg_session_length(self, data) -> float:
         """Calculate average session length for given data."""
@@ -757,7 +749,7 @@
                 current_session = [row['datetime']]
             else:
                 time_diff = (row['datetime'] - current_session[-1]).total_seconds() / 3600
-                if time_diff > 1:  # New session if gap > 1 hour
+                if time_diff > 1:
                     sessions.append(len(current_session))
                     current_session = [row['datetime']]
                 else:
@@ -766,5 +758,4 @@
         if current_session:
             sessions.append(len(current_session))
         
-        return np.mean(sessions) if sessions else 0     
->>>>>>> 586c29f0
+        return np.mean(sessions) if sessions else 0       